package ch.turic.commands;


import ch.turic.ExecutionException;
import ch.turic.commands.operators.Cast;
import ch.turic.memory.Context;
import ch.turic.memory.LeftValue;
import ch.turic.memory.LngObject;
import ch.turic.utils.Unmarshaller;

import java.util.concurrent.atomic.AtomicReference;
import java.util.function.Function;

public class IncrementDecrement extends AbstractCommand {
    final LeftValue leftValue;
    final boolean increment;
    final boolean post;

    /****
     * Creates an `IncrementDecrement` instance from the provided arguments.
     *
     * @param args the arguments containing the left value, increment flag, and post flag
     * @return a new `IncrementDecrement` command configured according to the arguments
     */
    public static IncrementDecrement factory(Unmarshaller.Args args) {
        return new IncrementDecrement(args.get("leftValue", LeftValue.class),
                args.bool("increment"),
                args.bool("post"));
    }

    /**
     * Constructs an IncrementDecrement command for incrementing or decrementing a LeftValue.
     *
     * @param leftValue the target LeftValue to be modified
     * @param increment true to perform increment, false for decrement
     * @param post true for post-fix operation, false for pre-fix
     */
    public IncrementDecrement(LeftValue leftValue, boolean increment, boolean post) {
        this.leftValue = leftValue;
        this.increment = increment;
        this.post = post;

    }

    /**
     * Executes the increment or decrement operation on the target LeftValue within the given context.
     *
     * Depending on the configuration, performs either a pre- or post-increment/decrement and returns the appropriate value.
     *
     * @param ctx the execution context
     * @return the value before the operation if post-fix, or after the operation if pre-fix
     * @throws ExecutionException if the increment or decrement operation cannot be performed
     */
    @Override
    public Object _execute(final Context ctx) throws ExecutionException {
        ctx.step();
        AtomicReference<Object> result = new AtomicReference<>();
        final Function<Object, Object> converter = increment ? (x) -> applyDelta(ctx, x, result, 1) : (x) -> applyDelta(ctx, x, result, -1);
        final var newValue = leftValue.reassign(ctx, converter);
        final var oldValue = result.get();
        return post ? oldValue : newValue;
    }

<<<<<<< HEAD
    /**
     * Increments the given value by one, supporting both numeric primitives and custom object types.
     *
     * If the value is a {@code Long} or {@code Double}, returns the value incremented by one.
     * For other types, attempts to perform the increment operation by invoking the "++" operator method
     * on the object if available.
     *
     * @param value the value to increment
     * @param result an atomic reference in which the original value is stored
     * @return the incremented value
     * @throws ExecutionException if the increment operation cannot be performed on the value
     */
    private Object increment(Context ctx, Object value, AtomicReference<Object> result) throws ExecutionException {
=======
    private Object applyDelta(Context ctx, Object value, AtomicReference<Object> result, int delta) throws ExecutionException {
>>>>>>> 59172cc6
        result.set(value);
        if (Cast.isLong(value)) {
            return Cast.toLong(value) + delta;
        }
        if (Cast.isDouble(value)) {
            return Cast.toDouble(value) + delta;
        }
<<<<<<< HEAD
        return operateOnObject(ctx, value, "++");
    }

    /****
     * Decrements the given value by one, supporting both numeric primitives and custom object types.
     *
     * For `Long` and `Double` values, returns the decremented result. For other types, attempts to perform
     * a decrement operation by invoking the `"--"` operator method if available. The original value is stored
     * in the provided `result` reference.
     *
     * @param value the value to decrement
     * @param result a reference to store the original value before decrementing
     * @return the decremented value, or the result of the custom decrement operation
     * @throws ExecutionException if the decrement operation cannot be performed on the value
     */
    private Object decrement(Context ctx, Object value, AtomicReference<Object> result) {
        result.set(value);
        if (Cast.isLong(value)) {
            return Cast.toLong(value) - 1L;
        }
        if (Cast.isDouble(value)) {
            return Cast.toDouble(value) - 1D;
        }
        return operateOnObject(ctx, value, "--");
    }

    /**
     * Attempts to perform the specified increment or decrement operator on an object value.
     *
     * If the value is a {@link LngObject} and defines a closure for the given operator ("++" or "--"),
     * invokes the closure as a method. Throws an {@link ExecutionException} if the operator is not defined,
     * is not a closure, or if the value is not a supported object type.
     *
     * @param value the object to operate on
     * @param operator the operator string, either "++" or "--"
     * @return the result of applying the operator to the object
     * @throws ExecutionException if the operation cannot be performed
     */
    private Object operateOnObject(Context ctx, Object value, String operator) {
=======
        final var operator = delta > 0 ? "++" : "--";
>>>>>>> 59172cc6
        if (value instanceof LngObject lngObject) {
            final var method = lngObject.getField(operator);
            if (method != null) {
                if (!(method instanceof Closure operation)) {
                    throw new ExecutionException(String.format("%s is not a valid %s operator", method, operator));
                }
                return operation.callAsMethod(ctx, lngObject, operator);
            }
        }
        throw new ExecutionException("Cannot apply operator %s on value '%s'", operator, value);
    }

}<|MERGE_RESOLUTION|>--- conflicted
+++ resolved
@@ -61,9 +61,8 @@
         return post ? oldValue : newValue;
     }
 
-<<<<<<< HEAD
     /**
-     * Increments the given value by one, supporting both numeric primitives and custom object types.
+     * Increments/decrements the given value by one, supporting both numeric primitives and custom object types.
      *
      * If the value is a {@code Long} or {@code Double}, returns the value incremented by one.
      * For other types, attempts to perform the increment operation by invoking the "++" operator method
@@ -74,10 +73,7 @@
      * @return the incremented value
      * @throws ExecutionException if the increment operation cannot be performed on the value
      */
-    private Object increment(Context ctx, Object value, AtomicReference<Object> result) throws ExecutionException {
-=======
     private Object applyDelta(Context ctx, Object value, AtomicReference<Object> result, int delta) throws ExecutionException {
->>>>>>> 59172cc6
         result.set(value);
         if (Cast.isLong(value)) {
             return Cast.toLong(value) + delta;
@@ -85,49 +81,7 @@
         if (Cast.isDouble(value)) {
             return Cast.toDouble(value) + delta;
         }
-<<<<<<< HEAD
-        return operateOnObject(ctx, value, "++");
-    }
-
-    /****
-     * Decrements the given value by one, supporting both numeric primitives and custom object types.
-     *
-     * For `Long` and `Double` values, returns the decremented result. For other types, attempts to perform
-     * a decrement operation by invoking the `"--"` operator method if available. The original value is stored
-     * in the provided `result` reference.
-     *
-     * @param value the value to decrement
-     * @param result a reference to store the original value before decrementing
-     * @return the decremented value, or the result of the custom decrement operation
-     * @throws ExecutionException if the decrement operation cannot be performed on the value
-     */
-    private Object decrement(Context ctx, Object value, AtomicReference<Object> result) {
-        result.set(value);
-        if (Cast.isLong(value)) {
-            return Cast.toLong(value) - 1L;
-        }
-        if (Cast.isDouble(value)) {
-            return Cast.toDouble(value) - 1D;
-        }
-        return operateOnObject(ctx, value, "--");
-    }
-
-    /**
-     * Attempts to perform the specified increment or decrement operator on an object value.
-     *
-     * If the value is a {@link LngObject} and defines a closure for the given operator ("++" or "--"),
-     * invokes the closure as a method. Throws an {@link ExecutionException} if the operator is not defined,
-     * is not a closure, or if the value is not a supported object type.
-     *
-     * @param value the object to operate on
-     * @param operator the operator string, either "++" or "--"
-     * @return the result of applying the operator to the object
-     * @throws ExecutionException if the operation cannot be performed
-     */
-    private Object operateOnObject(Context ctx, Object value, String operator) {
-=======
         final var operator = delta > 0 ? "++" : "--";
->>>>>>> 59172cc6
         if (value instanceof LngObject lngObject) {
             final var method = lngObject.getField(operator);
             if (method != null) {
@@ -139,5 +93,4 @@
         }
         throw new ExecutionException("Cannot apply operator %s on value '%s'", operator, value);
     }
-
 }